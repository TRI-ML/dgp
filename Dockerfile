FROM nvidia/cuda:11.2.0-devel-ubuntu20.04

ARG python=3.9
ENV PYTORCH_VERSION=1.8.1+cu111
ENV TORCHVISION_VERSION=0.9.1+cu111

ENV LC_ALL=C.UTF-8
ENV LANG=C.UTF-8

ENV PYTHON_VERSION=${python}
ENV DEBIAN_FRONTEND=noninteractive

# Set default shell to /bin/bash
SHELL ["/bin/bash", "-cu"]

# Temporary fix for invalid GPG key see
# https://forums.developer.nvidia.com/t/gpg-error-http-developer-download-nvidia-com-compute-cuda-repos-ubuntu1804-x86-64/212904
RUN apt-key adv --fetch-keys http://developer.download.nvidia.com/compute/cuda/repos/ubuntu1804/x86_64/3bf863cc.pub

RUN apt-get update && apt-get install -y --allow-downgrades --allow-change-held-packages --no-install-recommends \
  build-essential \
  ca-certificates \
  curl \
  libgl1-mesa-glx \
  libgtk2.0-dev \
  libjpeg-dev \
  libpng-dev \
  python${PYTHON_VERSION} \
  python${PYTHON_VERSION}-dev \
  && rm -rf /var/lib/apt/lists/*
RUN ln -sf /usr/bin/python${PYTHON_VERSION} /usr/bin/python3
RUN curl -O https://bootstrap.pypa.io/get-pip.py && \
  python3 get-pip.py && \
  rm get-pip.py
# The above appears to install pip into /usr/local/, but some tools expect /usr/bin/.
<<<<<<< HEAD
# TODO(tk-woven): `apt install python3-pip` and remove these symlinks when we update the base Ubuntu image.
=======
>>>>>>> e3862dbc
RUN ln -sf /usr/local/bin/pip /usr/bin/pip
RUN ln -sf /usr/local/bin/pip3 /usr/bin/pip3

# Install Pytorch
RUN pip install --no-cache-dir \
  torch==${PYTORCH_VERSION} \
  torchvision==${TORCHVISION_VERSION} \
  -f https://download.pytorch.org/whl/${PYTORCH_VERSION/*+/}/torch_stable.html

# Install python dependencies
ARG WORKSPACE=/home/dgp
WORKDIR ${WORKSPACE}
COPY requirements.txt requirements-dev.txt /tmp/
RUN pip install --no-cache-dir cython==0.29.21 numpy==1.19.4
RUN pip install --no-cache-dir -r /tmp/requirements.txt
RUN pip install --no-cache-dir -r /tmp/requirements-dev.txt

# Settings for S3
RUN aws configure set default.s3.max_concurrent_requests 100 && \
  aws configure set default.s3.max_queue_size 10000

# Copy workspace and setup PYTHONPATH
COPY . ${WORKSPACE}
ENV PYTHONPATH="${WORKSPACE}:$PYTHONPATH"<|MERGE_RESOLUTION|>--- conflicted
+++ resolved
@@ -33,10 +33,6 @@
   python3 get-pip.py && \
   rm get-pip.py
 # The above appears to install pip into /usr/local/, but some tools expect /usr/bin/.
-<<<<<<< HEAD
-# TODO(tk-woven): `apt install python3-pip` and remove these symlinks when we update the base Ubuntu image.
-=======
->>>>>>> e3862dbc
 RUN ln -sf /usr/local/bin/pip /usr/bin/pip
 RUN ln -sf /usr/local/bin/pip3 /usr/bin/pip3
 
