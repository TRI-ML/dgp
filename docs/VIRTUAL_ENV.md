# Virtual Environment Installation

DGP can be installed into a virtual environment and is a convenient way of
developing locally and testing small changes.

To make a new virtual environment named `env`:

```sh
dgp$ python3 -m venv env
```

Activate your virtual environment.

```sh
dgp$ source env/bin/activate
```

While active, running python will run the virtual environment's python, and
installing packages with pip will install them to the virtual environment's
site-packages. You will need to install a few dependencies prior to installing
DGP.

```sh
dgp$ pip install --upgrade pip
dgp$ pip install cython==0.29.21 numpy==1.19.4
dgp$ pip install -r requirements.txt -r requirements-dev.txt
```

Finally DGP can be installed. Installing in editable mode means that changes you
make to DGP locally will be reflected in the version installed in pip which
makes local development very convenient. From DGP repository root:

```sh
dgp$ pip install --editable .
```

To check if DGP is installed correctly, run the unit tests by running:

```sh
dgp$ make test
```

Run DGP CLI via:

```sh
dgp$ dgp_cli --help
```

While most changes will be reflected automatically in editable mode, any changes
to the protos, which require their own build step, will need to be run manually.
To update any changes to the protos, please run make develop again.

Finally to deactivate the environment

```sh
dgp$ deactivate
```

To set up linters, run

<<<<<<< HEAD
```none
=======
```
>>>>>>> e3862dbc
dgp$ make setup-linters
```

Note that if your environment's Python version does not match the version DGP
targets, your linting experience might not match that in CI.<|MERGE_RESOLUTION|>--- conflicted
+++ resolved
@@ -58,11 +58,7 @@
 
 To set up linters, run
 
-<<<<<<< HEAD
-```none
-=======
 ```
->>>>>>> e3862dbc
 dgp$ make setup-linters
 ```
 
